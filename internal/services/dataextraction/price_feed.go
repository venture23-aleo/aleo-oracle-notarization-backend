--- conflicted
+++ resolved
@@ -274,11 +274,7 @@
 }
 
 // GetPriceFeed fetches and calculates the volume-weighted average price for a given token
-<<<<<<< HEAD
-func (c *PriceFeedClient) GetPriceFeed(ctx context.Context, tokenName string, precision uint) (*PriceFeedResult, *appErrors.AppError) {
-=======
-func (c *PriceFeedClient) GetPriceFeed(ctx context.Context, tokenName string, timestamp int64) (*PriceFeedResult, *appErrors.AppError) {
->>>>>>> 8b92c755
+func (c *PriceFeedClient) GetPriceFeed(ctx context.Context, tokenName string, timestamp int64, precision uint) (*PriceFeedResult, *appErrors.AppError) {
 	reqLogger := logger.FromContext(ctx)
 
 	exchanges, exists := c.tokenExchanges[strings.ToUpper(tokenName)]
@@ -396,11 +392,7 @@
 	reqLogger := logger.FromContext(ctx)
 
 	// Get the price feed data
-<<<<<<< HEAD
-	result, appErr := c.GetPriceFeed(ctx, token, attestationRequest.EncodingOptions.Precision)
-=======
-	result, appErr := c.GetPriceFeed(ctx, token, timestamp)
->>>>>>> 8b92c755
+	result, appErr := c.GetPriceFeed(ctx, token, timestamp, attestationRequest.EncodingOptions.Precision)
 
 	if appErr != nil {
 		reqLogger.Error("Error getting price feed for ", "token", token, "error", appErr)
