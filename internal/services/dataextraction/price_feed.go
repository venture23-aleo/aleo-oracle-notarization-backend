--- conflicted
+++ resolved
@@ -11,11 +11,8 @@
 	"io"
 	"math/big"
 	"net/http"
-<<<<<<< HEAD
 	"sort"
-=======
 	"os"
->>>>>>> 704f031c
 	"strconv"
 	"strings"
 	"time"
