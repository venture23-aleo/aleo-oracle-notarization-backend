--- conflicted
+++ resolved
@@ -102,12 +102,9 @@
 	ErrReadingReport        = NewAppError(2007, "enclave error: failed to read the report")
 	ErrInvalidSGXReportSize = NewAppError(2008, "enclave error: invalid SGX report size")
 	ErrParsingSGXReport     = NewAppError(2009, "enclave error: failed to parse SGX report")
-<<<<<<< HEAD
 	ErrEmptyQuote           = NewAppError(2010, "enclave error: empty quote")
 	ErrNilSGXReport         = NewAppError(2011, "enclave error: SGX report is nil")
-=======
-	ErrInvalidSGXQuoteSize  = NewAppError(2010, "enclave error: invalid SGX quote size")
->>>>>>> 59ead038
+	ErrInvalidSGXQuoteSize  = NewAppError(2012, "enclave error: invalid SGX quote size")
 
 	// =============================================================================
 	// ATTESTATION ERRORS (3000-3999)
