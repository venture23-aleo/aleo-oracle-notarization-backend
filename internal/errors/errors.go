package errors

import (
	"fmt"
)

// AppError is the error for the application.
type AppError struct {
	Code               uint   `json:"errorCode"`
	Message            string `json:"errorMessage"`
	Details            string `json:"errorDetails,omitempty"`
	ResponseStatusCode int    `json:"responseStatusCode,omitempty"`
}

type AppErrorWithRequestID struct {
	AppError
	RequestID string `json:"requestId,omitempty"`
}

// Error implements the error interface.
func (e AppError) Error() string {
	return fmt.Sprintf("code %d: %s", e.Code, e.Message)
}

// NewAppError creates a new AppError with the given code and message
func NewAppError(code uint, message string) *AppError {
	return &AppError{
		Code:    code,
		Message: message,
	}
}

// WithResponseStatusCode creates a new AppError with a specific response status code
func (e *AppError) WithResponseStatusCode(responseStatusCode int) *AppError {
	return &AppError{
		Code:               e.Code,
		Message:            e.Message,
		ResponseStatusCode: responseStatusCode,
		Details:            e.Details,
	}
}

// WithDetails creates a new AppError with a specific details
func (e *AppError) WithDetails(details string) *AppError {
	return &AppError{
		Code:               e.Code,
		Message:            e.Message,
		ResponseStatusCode: e.ResponseStatusCode,
		Details:            details,
	}
}

// AppErrors are the errors for the application.
var (
	// =============================================================================
	// VALIDATION ERRORS (1000-1999)
	// =============================================================================
	ErrMissingURL                             = NewAppError(1001, "validation error: url is required")
	ErrMissingRequestMethod                   = NewAppError(1002, "validation error: requestMethod is required")
	ErrMissingResponseFormat                  = NewAppError(1003, "validation error: responseFormat is required")
	ErrMissingSelector                        = NewAppError(1004, "validation error: selector is required")
	ErrMissingEncodingOption                  = NewAppError(1005, "validation error: encodingOptions.value is required")
	ErrInvalidRequestMethod                   = NewAppError(1006, "validation error: requestMethod expected to be GET/POST")
	ErrMissingRequestBody                     = NewAppError(1007, "validation error: requestBody is required with POST requestMethod")
	ErrInvalidRequestBody                     = NewAppError(1008, "validation error: requestBody is not allowed with GET requestMethod")
	ErrInvalidResponseFormat                  = NewAppError(1009, "validation error: responseFormat expected to be html/json")
	ErrMissingHTMLResultType                  = NewAppError(1010, "validation error: htmlResultType is required with html responseFormat")
	ErrInvalidHTMLResultType                  = NewAppError(1011, "validation error: htmlResultType expected to be element/value")
	ErrInvalidEncodingOptionForHTMLResultType = NewAppError(1012, "validation error: expected encodingOptions.value to be string with htmlResultType element")
	ErrInvalidHTMLResultTypeForJSONResponse   = NewAppError(1013, "validation error: htmlResultType is not allowed with json responseFormat")
	ErrMissingEncodingValue                   = NewAppError(1014, "validation error: encodingOptions.value is required")
	ErrInvalidEncodingOption                  = NewAppError(1015, "validation error: invalid encoding option. expected: string/float/int")
	ErrTargetNotWhitelisted                   = NewAppError(1016, "validation error: attestation target is not whitelisted")
	ErrMissingEncodingPrecision               = NewAppError(1017, "validation error: encodingOptions.precision is required for float encoding")
	ErrInvalidEncodingPrecision               = NewAppError(1018, "validation error: invalid encodingOptions.precision")
	ErrMissingRequestContentType              = NewAppError(1019, "validation error: requestContentType is required with POST requestMethod")
	ErrInvalidRequestContentType              = NewAppError(1020, "validation error: requestContentType is not allowed with GET requestMethod")
	ErrInvalidSelector                        = NewAppError(1021, "validation error: selector expected to be weightedAvgPrice for price feed requests")
	ErrInvalidTargetURL                       = NewAppError(1022, "validation error: url should not include a scheme. Please remove https:// or http:// from your url")
	ErrMissingMaxParameter                    = NewAppError(1023, "validation error: missing max search parameter")
	ErrInvalidMaxParameter                    = NewAppError(1024, "validation error: invalid max search parameter")
	ErrInvalidMaxValue                        = NewAppError(1025, "validation error: expected max search parameter to be a number 2-2^127")
	ErrInvalidMaxValueFormat                  = NewAppError(1026, "validation error: invalid max value format")
	ErrInvalidAttestationData                 = NewAppError(1027, "validation error: attestation data is invalid")
	ErrInvalidURL                             = NewAppError(1028, "validation error: invalid url")
	ErrInvalidResponseFormatForPriceFeed      = NewAppError(1029, "validation error: responseFormat expected to be json for price feed requests")
	ErrInvalidEncodingOptionForPriceFeed      = NewAppError(1030, "validation error: invalid encoding option. expected: float for price feed requests")
	ErrInvalidRequestMethodForPriceFeed       = NewAppError(1031, "validation error: requestMethod expected to be GET for price feed requests")
	ErrInvalidSelectorForPriceFeed            = NewAppError(1032, "validation error: selector expected to be weightedAvgPrice for price feed requests")
	ErrInvalidHeaderKey                       = NewAppError(1033, "validation error: invalid header key")
	ErrInvalidHeaderValue                     = NewAppError(1034, "validation error: invalid header value")

	// =============================================================================
	// ENCLAVE ERRORS (2000-2999)
	// =============================================================================
	ErrReadingTargetInfo    = NewAppError(2001, "enclave error: failed to read the target info")
	ErrWritingReportData   = NewAppError(2002, "enclave error: failed to write the report data")
	ErrGeneratingQuote      = NewAppError(2003, "enclave error: failed to generate the quote")
	ErrReadingQuote         = NewAppError(2004, "enclave error: failed to read the quote")
	ErrWritingTargetInfo   = NewAppError(2005, "enclave error: failed to write the target info")
	ErrWrappingQuote        = NewAppError(2006, "enclave error: failed to wrap quote in openenclave format")
	ErrReadingReport        = NewAppError(2007, "enclave error: failed to read the report")
	ErrInvalidSGXReportSize = NewAppError(2008, "enclave error: invalid SGX report size")
	ErrParsingSGXReport     = NewAppError(2009, "enclave error: failed to parse SGX report")
	ErrEmptyQuote           = NewAppError(2010, "enclave error: empty quote")

	// =============================================================================
	// ATTESTATION ERRORS (3000-3999)
	// =============================================================================
	ErrPreparingHashMessage           = NewAppError(3001, "attestation error: failed to prepare hash message for oracle data")
	ErrPreparingProofData             = NewAppError(3002, "attestation error: failed to prepare proof data")
	ErrFormattingProofData            = NewAppError(3003, "attestation error: failed to format proof data")
	ErrCreatingAttestationHash        = NewAppError(3004, "attestation error: failed to create attestation hash")
	ErrFormattingEncodedProofData     = NewAppError(3005, "attestation error: failed to format encoded proof data")
	ErrCreatingRequestHash            = NewAppError(3006, "attestation error: failed to create request hash")
	ErrCreatingTimestampedRequestHash = NewAppError(3007, "attestation error: failed to create timestamped request hash")
	ErrFormattingQuote                = NewAppError(3008, "attestation error: failed to format quote")
	ErrHashingReport                  = NewAppError(3009, "attestation error: failed to hash the oracle report")
	ErrGeneratingSignature            = NewAppError(3010, "attestation error: failed to generate signature")

	// =============================================================================
	// DATA EXTRACTION ERRORS (4000-4999)
	// =============================================================================
	ErrInvalidHTTPRequest      = NewAppError(4001, "data extraction error: invalid http request")
	ErrFetchingData            = NewAppError(4002, "data extraction error: failed to fetch the data from the provided endpoint")
	ErrInvalidStatusCode       = NewAppError(4003, "data extraction error: invalid status code returned from endpoint")
	ErrReadingHTMLContent      = NewAppError(4004, "data extraction error: failed to read HTML content from target url")
	ErrParsingHTMLContent      = NewAppError(4005, "data extraction error: failed to parse HTML content from target url")
	ErrReadingJSONResponse     = NewAppError(4006, "data extraction error: failed to read the json response from target url")
	ErrDecodingJSONResponse    = NewAppError(4007, "data extraction error: failed to decode JSON response from target url")
	ErrSelectorNotFound        = NewAppError(4008, "data extraction error: selector not found")
	ErrUnsupportedPriceFeedURL = NewAppError(4009, "data extraction error: unsupported price feed URL")
	ErrAttestationDataTooLarge = NewAppError(4010, "data extraction error: attestation data too large")
	ErrParsingFloatValue       = NewAppError(4011, "data extraction error: extracted value expected to be float but failed to parse as float")
	ErrParsingIntValue         = NewAppError(4012, "data extraction error: extracted value expected to be int but failed to parse as int")
	ErrEmptyAttestationData    = NewAppError(4013, "data extraction error: extracted attestation data is empty")
	ErrSymbolMismatch          = NewAppError(4014, "data extraction error: symbol mismatch")
	ErrParsingTimestamp        = NewAppError(4015, "data extraction error: failed to parse timestamp")
	ErrTimestampTooOld         = NewAppError(4016, "data extraction error: timestamp too old")

	// =============================================================================
	// ENCODING ERRORS (5000-5999)
	// =============================================================================
	ErrEncodingAttestationData = NewAppError(5001, "encoding error: failed to encode attestation data")
	ErrEncodingResponseFormat  = NewAppError(5002, "encoding error: failed to encode response format")
	ErrEncodingEncodingOptions = NewAppError(5003, "encoding error: failed to encode encoding options")
	ErrEncodingHeaders         = NewAppError(5004, "encoding error: failed to encode headers")
	ErrEncodingOptionalFields  = NewAppError(5005, "encoding error: failed to encode optional fields")
	ErrPreparingMetaHeader     = NewAppError(5006, "encoding error: error while preparing meta header")
	ErrWritingAttestationData = NewAppError(5007, "encoding error: failed to write attestation data to buffer")
	ErrWritingTimestamp       = NewAppError(5008, "encoding error: failed to write timestamp to buffer")
	ErrWritingStatusCode      = NewAppError(5009, "encoding error: failed to write status code to buffer")
	ErrWritingUrl             = NewAppError(5010, "encoding error: failed to write url to buffer")
	ErrWritingSelector        = NewAppError(5011, "encoding error: failed to write selector to buffer")
	ErrWritingResponseFormat  = NewAppError(5012, "encoding error: failed to write response format to buffer")
	ErrWritingRequestMethod   = NewAppError(5013, "encoding error: failed to write request method to buffer")
	ErrWritingEncodingOptions = NewAppError(5014, "encoding error: failed to write encoding options to buffer")
	ErrWritingRequestHeaders  = NewAppError(5015, "encoding error: failed to write request headers to buffer")
	ErrWritingOptionalFields  = NewAppError(5016, "encoding error: failed to write optional headers to buffer")
	ErrUserDataTooShort        = NewAppError(5017, "encoding error: userData too short for expected zeroing")
	ErrSliceToU128             = NewAppError(5018, "encoding error: failed to convert slice to u128")

	// =============================================================================
	// PRICE FEED ERRORS (6000-6999)
	// =============================================================================
	ErrTokenNotSupported         = NewAppError(6001, "price feed error: token not supported. Supported tokens: BTC, ETH, ALEO")
	ErrExchangeNotConfigured     = NewAppError(6002, "price feed error: exchange not configured")
	ErrSymbolNotConfigured       = NewAppError(6003, "price feed error: symbol not configured")
	ErrExchangeNotSupported      = NewAppError(6004, "price feed error: exchange not supported")
	ErrCreatingExchangeRequest   = NewAppError(6005, "price feed error: failed to create exchange request")
	ErrFetchingFromExchange      = NewAppError(6006, "price feed error: failed to fetch from exchange")
	ErrExchangeInvalidStatusCode = NewAppError(6007, "price feed error: invalid status code returned from exchange")
	ErrReadingExchangeResponse   = NewAppError(6008, "price feed error: failed to read exchange response")
	ErrDecodingExchangeResponse  = NewAppError(6009, "price feed error: failed to decode exchange response")
	ErrParsingExchangeResponse   = NewAppError(6010, "price feed error: failed to parse exchange response")
	ErrMissingDataInResponse     = NewAppError(6011, "price feed error: missing data in response")
	ErrParsingPrice              = NewAppError(6012, "price feed error: failed to parse price")
	ErrParsingVolume             = NewAppError(6013, "price feed error: failed to parse volume")
	ErrInsufficientExchangeData  = NewAppError(6014, "price feed error: insufficient data from exchanges")
	ErrEncodingPriceFeedData     = NewAppError(6015, "price feed error: failed to encode price feed data")
	ErrNoTradingPairsConfigured  = NewAppError(6016, "price feed error: no trading pairs configured for token")

	// =============================================================================
	// REQUEST/RESPONSE ERRORS (7000-7999)
	// =============================================================================
	ErrRequestBodyTooLarge = NewAppError(7001, "request error: payload exceeds the allowed size limit")
	ErrReadingRequestBody  = NewAppError(7002, "request error: failed to read the request body")
	ErrInvalidContentType  = NewAppError(7003, "request error: invalid content type, expected application/json")
	ErrDecodingRequestBody = NewAppError(7004, "request error: failed to decode request body, invalid request structure")

	// =============================================================================
	// INTERNAL ERRORS (8000-8999)
	// =============================================================================
	ErrInternal               = NewAppError(8001, "internal error: unexpected failure occurred")
	ErrGeneratingRandomNumber = NewAppError(8002, "internal error: failed to generate random number")
	ErrJSONEncoding           = NewAppError(8003, "internal error: failed to encode data to JSON")
<<<<<<< HEAD
	ErrAleoContext            = NewAppError(8004, "internal error: failed to initialize Aleo context")
=======
	ErrRoughtimeServerError   = NewAppError(8004, "internal error: failed to get timestamp from roughtime server")
>>>>>>> d9321b44
)<|MERGE_RESOLUTION|>--- conflicted
+++ resolved
@@ -194,9 +194,6 @@
 	ErrInternal               = NewAppError(8001, "internal error: unexpected failure occurred")
 	ErrGeneratingRandomNumber = NewAppError(8002, "internal error: failed to generate random number")
 	ErrJSONEncoding           = NewAppError(8003, "internal error: failed to encode data to JSON")
-<<<<<<< HEAD
 	ErrAleoContext            = NewAppError(8004, "internal error: failed to initialize Aleo context")
-=======
-	ErrRoughtimeServerError   = NewAppError(8004, "internal error: failed to get timestamp from roughtime server")
->>>>>>> d9321b44
+	ErrRoughtimeServerError   = NewAppError(8005, "internal error: failed to get timestamp from roughtime server")
 )