--- conflicted
+++ resolved
@@ -241,8 +241,6 @@
 		tokenKeys = append(tokenKeys, token)
 	}
 
-<<<<<<< HEAD
-=======
 	// Validate roughtime config
 	roughtimeConfig := &appConfig.RoughtimeConfig
 
@@ -279,7 +277,6 @@
 	if err != nil {
 		errors = append(errors, fmt.Sprintf("Failed to decode roughtime timeout: %v", err))
 	}
->>>>>>> 56fa25c4
 
 	// Return combined error if any validation failed
 	if len(errors) > 0 {
